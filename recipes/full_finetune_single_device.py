# Copyright (c) Meta Platforms, Inc. and affiliates.
# All rights reserved.
#
# This source code is licensed under the BSD-style license found in the
# LICENSE file in the root directory of this source tree.

import sys
import time
from functools import partial
from typing import Any, Dict, Optional, Union
from warnings import warn

import torch
from omegaconf import DictConfig, ListConfig

from torch import nn
from torch.optim import Optimizer
from torchdata.stateful_dataloader import StatefulDataLoader
from torchdata.stateful_dataloader.sampler import StatefulDistributedSampler
from torchtune import config, modules, training, utils
from torchtune.config._utils import _get_component_from_path
from torchtune.data import padded_collate_packed
from torchtune.datasets import ConcatDataset
from torchtune.modules.loss import SFTLoss
from torchtune.recipe_interfaces import FTRecipeInterface
from torchtune.training import DummyProfiler, PROFILER_KEY
from torchtune.training.lr_schedulers import get_lr

from tqdm import tqdm


class FullFinetuneRecipeSingleDevice(FTRecipeInterface):
    """
    Full finetuning recipe for dense transformer-based LLMs such as Llama2. This recipe is optimized
    for single GPU training. Training on CPU is not supported.

    Features:
        - Activation Checkpointing. This can be controlled using the ``enable_activation_checkpointing``
            flag. Activation checkpointing helps reduce the memory footprint since we no longer keep
            activations in memory and instead recompute them during the backward pass. This is especially
            helpful for larger batch sizes when you're memory constrained. But these savings in memory
            come at the cost of training performance. In most cases training can slow-down quite a bit as
            a result of this activation recomputation.

        - Activation Offloading. This can be controlled using the ``enable_activation_offloading``
            flag. Activation offloading is a technique similar to activations checkpointing that helps
            reduce the memory footprint to prevent OOMs on CUDA and enable bigger batches. Where activations
            checkpointing drops the activation in the forward to recompute it later in the backward,
            activations offloading will drop the activation in the forward to the CPU and bring it
            back during the backward pass. As always, there is a tradeoff--these savings in memory can
            come at the cost of training performance and CPU resources. To recover some runtime cost,
            we've added an option to enable offloading on a different stream to permit overlapping with
            the computation. This option is currently only available on PyTorch 2.5 or later and will
            be enabled by default if an acceptable torch version is found. Activation offloading can be
            used in conjunction with activation checkpointing.

        - Precision. Full fp32 and bf16 training are supported. Precision is controlled using the ``dtype``
            flag. When ``dtype=bf16``, all activations, gradients and optimizer states are in bfloat16. In
            most cases this should halve the memory footprint of full precision (fp32) training, without
            loss in model quality (will depend on the model, training data and other settings). For
            GPUs which do not support bfloat16, we fall back to fp32. Mixed precision training and fp16
            precision are currently not supported.

        - Gradient Accumulation. You can simulate larger batch sizes by accumulating gradients. This is
            controlled using the ``gradient_accumulation_steps`` flag.

                Total Batch Size = batch_size * gradient accumulation steps.

            For example: with batch_size=1 and gradient_accumulation_steps=32 we get a total batch size of 32.

            Gradient accumulation is especially useful when you are memory constrained. In this case,
            accumulating gradients might give you better training speed than enabling activation
            checkpointing.

        - Optimizer in Backward. Fusing the optimizer step into the backward pass helps reduce the memory
            footprint associated with gradients. This can be especially helpful when you are memory
            constrained. Note that users can only use ONE of gradient accumulation or optimizer in backward.
            These features currently do not work together. For more details on optimizer in backward, please
            see this tutorial: https://pytorch.org/tutorials/intermediate/optimizer_step_in_backward_tutorial.html

        - Lower precision optimizers. This recipe supports lower-precision optimizers from the bitsandbytes
            library (https://huggingface.co/docs/bitsandbytes/main/en/index). We've tested the recipe with
            8-bit AdamW and Paged AdamW. These optimizers are especially helpful when you are memory constrained
            since they help reduce the memory footprint associated with the optimizer states.

        - Checkpointing. Model weights are checkpointed both at the end of each epoch and at the end of
            training. Optimizer State and recipe state (seed, total_epochs, number of epochs run etc) are
            only saved at the end of a given epoch and used in case of resuming training.

            Resuming training is controlled by the ``resume_from_checkpoint`` flag. Mid-epoch checkpointing is
            currently not supported.

            For more details on the checkpointer, please take a look at
            our checkpointer deepdive (https://pytorch.org/torchtune/main/deep_dives/checkpointer.html).

        - Logging. Terminal, Disk, WandB and TensorBoard are all supported.

        - Gradient Clipping. Gradient clipping is supported using the ``clip_grad_norm`` flag. By default,
            ``clip_grad_norm`` is set to ``None``. If you only want to log the grad norm, you can set
            ``clip_grad_norm='inf'``.

    For a full list of example configs for this recipe, run ``tune ls`` on the command line. Each config
    has example commands for how to kick-off training.

    Args:
        cfg (DictConfig): OmegaConf object parsed from yaml file

    Raises:
        ValueError: If ``dtype`` is set to fp16.
        RuntimeError: If ``dtype`` is set to bf16 and the hardware does not support bf16.
        RuntimeError: If ``gradient_accumulation_steps > 1`` and ``optimizer_in_bwd`` is `True`.
        RuntimeError: If ``left_pad_sequence`` is set as the data collator.
        RuntimeError: If ``enable_activation_offloading`` is True and device is not CUDA.
        RuntimeError: If ``enable_activation_offloading`` is True and ``enable_activation_checkpointing`` is False.
    """

    def __init__(self, cfg: DictConfig) -> None:
        self._device = utils.get_device(device=cfg.device)
        self._dtype = training.get_dtype(cfg.dtype, device=self._device)
        # Disable for fp16, as we haven't validated "full" fp16 with this recipe, nor
        # enabled necessary features such as gradient scaling.
        if self._dtype == torch.float16:
            raise ValueError(
                "full fp16 training is not supported with this recipe. Please use bf16 or fp32 instead."
            )

        # logging attributes
        self._output_dir = cfg.output_dir
        self._log_every_n_steps = cfg.get("log_every_n_steps", 1)
        self._log_peak_memory_stats = cfg.get("log_peak_memory_stats", False)
        self._logger = utils.get_logger(cfg.log_level)

        if self._log_peak_memory_stats and self._device.type == "cpu":
            self._logger.info(
                "log_peak_memory_stats was set to True, however, training uses cpu. Setting log_peak_memory_stats=False."
            )
            self._log_peak_memory_stats = False

        # Training cfg
        self._resume_from_checkpoint = cfg.resume_from_checkpoint or cfg.get(
            "should_load_recipe_state", False
        )
        self.save_every_n_steps = cfg.get("save_every_n_steps")
        self.checkpointer = config.instantiate(
            cfg.checkpointer,
            should_load_recipe_state=self._resume_from_checkpoint,
        )
        self._gradient_accumulation_steps = cfg.gradient_accumulation_steps
        self._optimizer_in_bwd = cfg.optimizer_in_bwd
        self._clip_grad_norm = cfg.get("clip_grad_norm", None)

        # Optimizer in backward is not compatible with gradient accumulation or gradient clipping
        if self._optimizer_in_bwd:
            if self._clip_grad_norm is not None:
                raise RuntimeError(
                    "Gradient clipping is not supported with optimizer in bwd."
                    "Please set clip_grad_norm=None, or optimizer_in_bwd=False."
                )
            if self._gradient_accumulation_steps > 1:
                raise RuntimeError(
                    "Gradient accumulation is not supported with optimizer in bwd."
                    "Please set gradient_accumulation_steps=1, or optimizer_in_bwd=False."
                )

        # activation checkpointing/offloading
        self._enable_activation_checkpointing = cfg.get(
            "enable_activation_checkpointing", False
        )
        self._enable_activation_offloading = cfg.get(
            "enable_activation_offloading", False
        )
        if self._enable_activation_offloading:
            if self._device.type != "cuda":
                raise RuntimeError(
                    "enable_activation_offloading should only be True when training on CUDA"
                )
            if not self._enable_activation_checkpointing:
                raise RuntimeError(
                    "enable_activation_offloading should only be True when enable_activation_checkpointing is True"
                )
        elif (
            self._enable_activation_checkpointing
            and cfg.checkpointer.model_type != "LLAMA3_VISION"
        ):
            utils.log_rank_zero(
                self._logger,
                "Hint: enable_activation_checkpointing is True, but enable_activation_offloading isn't. "
                "Enabling activation offloading should reduce memory further.",
            )

        # These are public properties which are updated by the checkpoint loader
        # when ``resume_from_checkpoint`` is `True` or validated in tests
        self.seed = training.set_seed(
            seed=cfg.seed, debug_mode=cfg.get("cudnn_deterministic_mode", None)
        )
        self.epochs_run = 0
        self.total_epochs = cfg.epochs
        self.max_steps_per_epoch = cfg.max_steps_per_epoch
        self.global_step = 0

    def _update_recipe_state(self, ckpt_dict: Dict[str, Any]) -> None:
        """Updates the recipe state from checkpoint."""
        self.global_step = ckpt_dict[training.STEPS_KEY]
        self.epochs_run = ckpt_dict[training.EPOCHS_KEY]

        # Warn the user and prevent the override
        if self.seed != ckpt_dict[training.SEED_KEY]:
            warn(
                message=(
                    "Config value for seed does not match the checkpoint value, "
                    f"using the checkpoint value: {ckpt_dict[training.SEED_KEY]}"
                )
            )
            self.seed = ckpt_dict[training.SEED_KEY]

        # Warn the user and prevent the override
        if self.max_steps_per_epoch != ckpt_dict[training.MAX_STEPS_KEY]:
            warn(
                message=(
                    "Config value for max_steps_per_epoch does not match the checkpoint value, "
                    f"using the checkpoint value: {ckpt_dict[training.MAX_STEPS_KEY]}"
                )
            )
            self.max_steps_per_epoch = ckpt_dict[training.MAX_STEPS_KEY]

        # warn the user but *allow* the override
        if self.total_epochs != ckpt_dict[training.TOTAL_EPOCHS_KEY]:
            warn(
                message=(
                    "Config value for total_epochs does not match the checkpoint value, "
                    f"using the config value: {self.total_epochs}"
                )
            )

    def setup(self, cfg: DictConfig) -> None:
        """
        Sets up the recipe state correctly. This includes setting recipe attributes based
        on the ``resume_from_checkpoint`` flag.
        """
        self._metric_logger = config.instantiate(cfg.metric_logger)
        # log config with parameter override
        self._metric_logger.log_config(cfg)

        state_dict = self.checkpointer.load_checkpoint()
        if self._resume_from_checkpoint:
            self._update_recipe_state(state_dict)

        # ``_setup_model`` handles initialization and loading the state dict. This method
        # should be called before ``_setup_optimizer`` since transforming the optimizer
        # state dict requires the model
        self._compile = cfg.compile
        if cfg.device == "npu" and cfg.compile:
            raise ValueError(
                "NPU does not support model compilation. Please set `compile: False` in the config."
            )
        self._model = self._setup_model(
            cfg_model=cfg.model,
            enable_activation_checkpointing=self._enable_activation_checkpointing,
            enable_activation_offloading=self._enable_activation_offloading,
            compile_model=self._compile,
            model_state_dict=state_dict[training.MODEL_KEY],
        )
        self._tokenizer = config.instantiate(cfg.tokenizer)
        self._logger.info("Tokenizer is initialized from file.")

        # _setup_optimizer should take in state_dict only if training is resumed from
        # checkpoint. Transforming the opt state dict is handled by this method
        self._optimizer = self._setup_optimizer(
            cfg_optimizer=cfg.optimizer,
            optimizer_in_bwd=cfg.optimizer_in_bwd,
            opt_state_dict=(
                state_dict[training.OPT_KEY] if self._resume_from_checkpoint else None
            ),
        )

        # initialize loss
        self._loss_fn = config.instantiate(cfg.loss)
<<<<<<< HEAD
        if self._compile:
            training.compile_loss(self._loss_fn)
        if self._loss_fn.__class__.__name__ == "CEWithChunkedOutputLoss":
            # set num_output_chunks for model
            self._model.set_num_output_chunks(self._loss_fn.num_output_chunks)
        log.info("Loss is initialized.")
=======
        if isinstance(self._loss_fn, SFTLoss):
            self._loss_fn.set_model_output(self._model)

        if self._compile:
            training.compile_loss(self._loss_fn)

        self._logger.info("Loss is initialized.")
>>>>>>> 33109461

        # sampler and dataloader depend on the tokenizer and loss_fn and should be
        # setup after both of these are initialized
        collate_name = cfg.get("collate_fn", "torchtune.data.padded_collate_sft")
        self._dataloader = self._setup_data(
            cfg_dataset=cfg.dataset,
            shuffle=cfg.shuffle,
            batch_size=cfg.batch_size,
            collate_fn=collate_name,
            dataloader_state_dict=(
                state_dict[training.DATALOADER_KEY]
                if self._resume_from_checkpoint
                else None
            ),
        )

        # Finally update the recipe state which can only be correctly set after all of the
        # other components have been initialized and updated.
        #
        # Number of training steps in each epoch depends on the number of batches produced
        # by the dataloader, the max_steps_per_epoch param set by the user and the
        # gradient_accumulation_steps param. This value is used for logging and tracking
        # training state. The computation should happen after the dataloader has been setup
        self._steps_per_epoch = (
            len(self._dataloader) // self._gradient_accumulation_steps
        )
        if (
            self.max_steps_per_epoch is not None
            and self.max_steps_per_epoch < self._steps_per_epoch
        ):
            self._steps_per_epoch = self.max_steps_per_epoch

        # For now, default to saving at epoch boundaries
        if self.save_every_n_steps is None:
            self.save_every_n_steps = self._steps_per_epoch

        if (
            self._resume_from_checkpoint
            and self.global_step % self._steps_per_epoch == 0
        ):
            list(self._dataloader)

        # Setup lr scheduler
        self._lr_scheduler = self._setup_lr_scheduler(
            cfg_lr_scheduler=cfg.get("lr_scheduler", None),
            num_training_steps=self.total_epochs * self._steps_per_epoch,
            last_epoch=self.global_step - 1,
        )

        # Set up profiler, returns DummyProfiler (nullcontext object with no-op `step` method)
        # if cfg is missing profiler key or if `cfg.profiler.enabled = False`
        self._profiler = self._setup_profiler(cfg.get(PROFILER_KEY, None))

    def _setup_profiler(
        self, cfg_profiler: Optional[DictConfig] = None
    ) -> Union[torch.profiler.profile, DummyProfiler]:
        """
        Parses the `profiler` section of top-level `cfg` and sets up profiler
        """

        # Missing profiler section in config, assume disabled
        if cfg_profiler is None:
            cfg_profiler = DictConfig({"enabled": False})

        # Check that component is included and set correctly
        if cfg_profiler.get("_component_", None) is None:
            cfg_profiler["_component_"] = "torchtune.training.setup_torch_profiler"
        else:
            assert (
                cfg_profiler.get("_component_")
                == "torchtune.training.setup_torch_profiler"
            ), "Only torch profiler supported currently: component must be `torchtune.training.setup_torch_profiler`"

        profiler, profiler_cfg = config.instantiate(cfg_profiler)

        self._logger.info(f" Profiler config after instantiation: {profiler_cfg}")

        self.profiler_profile_memory = profiler_cfg.get("profile_memory", False)
        if profiler_cfg["enabled"]:
            self.profiler_wait_steps = profiler_cfg["wait_steps"]
            self.profiler_warmup_steps = profiler_cfg["warmup_steps"]
            self.profiler_active_steps = profiler_cfg["active_steps"]

        return profiler

    def _setup_model(
        self,
        cfg_model: DictConfig,
        enable_activation_checkpointing: bool,
        enable_activation_offloading: bool,
        compile_model: bool,
        model_state_dict: Dict[str, Any],
    ) -> nn.Module:
        """
        Set up the model including enabling activation checkpointing.
        """
        with training.set_default_dtype(self._dtype), self._device:
            model = config.instantiate(cfg_model)

        if compile_model:
            training.compile_model(model)

        if enable_activation_checkpointing:
            training.set_activation_checkpointing(
                model, auto_wrap_policy={modules.TransformerSelfAttentionLayer}
            )

        model.load_state_dict(model_state_dict)

        # Validate model was loaded in with the expected dtype.
        training.validate_expected_param_dtype(
            model.named_parameters(), dtype=self._dtype
        )

        # Enable activation offloading
        self.activations_handling_ctx = training.get_act_offloading_ctx_manager(
            model, enable_activation_offloading
        )

        self._logger.info(f"Model is initialized with precision {self._dtype}.")

        if self._device.type != "cpu":
            memory_stats = training.get_memory_stats(device=self._device)
            training.log_memory_stats(memory_stats)

        return model

    def _setup_optimizer(
        self,
        cfg_optimizer: DictConfig,
        optimizer_in_bwd: bool = False,
        opt_state_dict: Optional[Dict[str, Any]] = None,
    ) -> Optional[Optimizer]:
        """
        Set up the optimizer. This method also handles loading the optimizer state_dict, if specified.
        """
        if optimizer_in_bwd:
            # Maintain a dict of optims for every parameter.
            optim_dict = {
                p: config.instantiate(cfg_optimizer, [p])
                for p in self._model.parameters()
            }
            # Register optimizer step hooks on the model to run optimizer in backward.
            training.register_optim_in_bwd_hooks(
                model=self._model, optim_dict=optim_dict
            )
            # Create a wrapper for checkpoint save/load of optimizer states when running in backward.
            self._optim_ckpt_wrapper = training.create_optim_in_bwd_wrapper(
                model=self._model, optim_dict=optim_dict
            )
            # Load optimizer states. If optimizer states are being restored in an optimizer in backward
            # run, these need to have been saved with the same setting. Cannot restore from runs that did not
            # use optimizer in backward.
            if opt_state_dict is not None:
                try:
                    self._optim_ckpt_wrapper.load_state_dict(opt_state_dict)
                except BaseException as e:
                    raise RuntimeError(
                        "Failed loading in-backward optimizer checkpoints."
                        "Please make sure run being restored from was using in-backward optimizer."
                    ) from e
            self._logger.info("In-backward optimizers are set up.")
            return None
        else:
            optimizer = config.instantiate(cfg_optimizer, self._model.parameters())

            if opt_state_dict:
                optimizer.load_state_dict(opt_state_dict)
            self._logger.info("Optimizer is initialized.")
            return optimizer

    def _setup_lr_scheduler(
        self,
        cfg_lr_scheduler: Optional[DictConfig],
        num_training_steps: int,
        last_epoch: int,
    ) -> Optional[Optimizer]:
        """
        Set up the learning rate scheduler based on the provided configuration.
        It handles both standard optimization and optimizer-in-backward cases, and supports
        schedulers from both torchtune.modules and torch.optim.

        Args:
            cfg_lr_scheduler (Optional[DictConfig]): The learning rate scheduler configuration.
            num_training_steps (int): The total number of training steps.
            last_epoch (int): The index of the last epoch.

        Returns:
            lr_scheduler (Optional[Optimizer]): The learning rate scheduler.
        """
        if cfg_lr_scheduler is None:
            self._logger.info(
                "No learning rate scheduler configured. Using constant learning rate."
            )
            return None

        if self._optimizer_in_bwd:
            # Use the first optimizer from the wrapper to represent the learning rate
            optimizer = next(iter(self._optim_ckpt_wrapper.optim_map.values()))
        else:
            # Standard case: use the single optimizer
            optimizer = self._optimizer

        # Instantiate the learning rate scheduler
        lr_scheduler = config.instantiate(
            cfg_lr_scheduler,
            optimizer,
            num_training_steps=num_training_steps,
            last_epoch=last_epoch,
        )

        if self._optimizer_in_bwd:
            # Modify the scheduler for optimizer_in_bwd case
            self._optim_ckpt_wrapper.set_lr_scheduler(lr_scheduler)

        self._logger.info("Learning rate scheduler is initialized.")
        return lr_scheduler

    def _setup_data(
        self,
        cfg_dataset: DictConfig,
        shuffle: bool,
        batch_size: int,
        collate_fn: str,
        dataloader_state_dict: Optional[Dict[str, Any]] = None,
    ) -> StatefulDataLoader:
        """
        All data related setup happens here. This recipe currently supports only
        map-style datasets. If a state_dict is provided (meaning we are resuming a training run),
        it is loaded into the dataloader.
        """
        if isinstance(cfg_dataset, ListConfig):
            datasets = [
                config.instantiate(single_cfg_dataset, self._tokenizer)
                for single_cfg_dataset in cfg_dataset
            ]
            ds = ConcatDataset(datasets=datasets)
            packed = getattr(ds, "packed", False)
        else:
            ds = config.instantiate(cfg_dataset, self._tokenizer)
            packed = cfg_dataset.get("packed", False)

        # Instantiate collate_fn
        if "left_pad_sequence" in collate_fn:
            raise RuntimeError("left_pad_sequence collator is only for inference.")
        collate_fn = _get_component_from_path(collate_fn)

        sampler = StatefulDistributedSampler(
            ds,
            num_replicas=1,
            rank=0,
            shuffle=shuffle,
            seed=0,
        )
        dataloader = StatefulDataLoader(
            dataset=ds,
            batch_size=batch_size,
            sampler=sampler,
            collate_fn=(
                partial(
                    collate_fn,
                    padding_idx=self._tokenizer.pad_id,
                    ignore_idx=self._loss_fn.ignore_index,
                )
                if not packed
                else padded_collate_packed
            ),
            # dropping last avoids shape issues with compile + flex attention
            drop_last=True,
        )
<<<<<<< HEAD
        if dataloader_state_dict is not None:
            dataloader.load_state_dict(dataloader_state_dict)
=======

>>>>>>> 33109461
        return dataloader

    def save_checkpoint(self, *, epoch: int, step: int) -> None:
        """
        Save state dict to file. The recipe save_checkpoint method is responsible for
        correctly creating the checkpoint dict and passing to the checkpointer.
        """
        # Manually correct for saving at epoch boundaries
        if step % self._steps_per_epoch == 0:
            epoch += 1
        ckpt_dict = {
            training.MODEL_KEY: self._model.state_dict(),
            training.SEED_KEY: self.seed,
            training.EPOCHS_KEY: epoch,
            training.TOTAL_EPOCHS_KEY: self.total_epochs,
            training.STEPS_KEY: step,
            training.MAX_STEPS_KEY: self.max_steps_per_epoch,
            training.DATALOADER_KEY: self._dataloader.state_dict(),
        }
        if not self._optimizer_in_bwd:
            ckpt_dict[training.OPT_KEY] = self._optimizer.state_dict()
        else:
            ckpt_dict[training.OPT_KEY] = self._optim_ckpt_wrapper.state_dict()

        self.checkpointer.save_checkpoint(
            ckpt_dict,
            epoch=epoch,
            intermediate_checkpoint=True,
            step=step,
        )

    def _loss_step(self, batch: Dict[str, torch.Tensor]) -> torch.Tensor:
        # Shape [b, s], needed for the loss not the model
        labels = batch.pop("labels")

        with self.activations_handling_ctx:
            outputs = self._model(**batch)

        # post process for third party loss functions
        if not isinstance(self._loss_fn, SFTLoss):
            labels = labels.reshape(-1)
            outputs = outputs.reshape(-1, outputs.size(-1))

        # Compute loss
        loss = self._loss_fn(outputs, labels)

        # free outputs otherwise it peaks backward memory
        del outputs

        return loss

    def train(self) -> None:
        """
        The core training loop. Supports training on subsets of the dataset using the
        ``max_steps_per_epoch``.
        """
        if self._compile:
            self._logger.info(
                "NOTE: torch.compile is enabled and model is compiled in first forward. Expect a relatively slow first iteration."
            )
        # zero out the gradients before starting training
        if not self._optimizer_in_bwd:
            self._optimizer.zero_grad()

        # Initialize tokens count and running loss (for grad accumulation)
        t0 = time.perf_counter()
        running_loss = 0
        num_tokens = 0

        self._profiler.start()
        # self.epochs_run should be non-zero when we're resuming from a checkpoint
        for curr_epoch in range(self.epochs_run, self.total_epochs):
<<<<<<< HEAD
            inner_step_count = self.global_step % self._steps_per_epoch
            pbar = tqdm(initial=inner_step_count, total=self._steps_per_epoch)
=======
            pbar = tqdm(total=self._steps_per_epoch)
            self._dataloader.sampler.set_epoch(curr_epoch)
>>>>>>> 33109461
            for idx, batch in enumerate(self._dataloader):
                # Start tracking CUDA memory for active steps for just the first epoch
                if (
                    curr_epoch == 0
                    and self.profiler_profile_memory
                    and idx == self.profiler_wait_steps + self.profiler_warmup_steps
                    and self._device.type == "cuda"
                ):
                    torch.cuda.memory._record_memory_history()
                utils.batch_to_device(batch, self._device)

                # Calculate the number of unmasked tokens in the current batch
                # and increment the total number of tokens seen in the step
                current_num_tokens = (
                    batch["labels"] != self._loss_fn.ignore_index
                ).sum()
                num_tokens += current_num_tokens

                # Loss is normalized by default so we multiply by the number of tokens
                # This way we can normalize by the total number of tokens if we're accumulating gradients
                current_loss = self._loss_step(batch) * current_num_tokens
                running_loss += current_loss
                current_loss.backward()

                # Step with optimizer
                if (idx + 1) % self._gradient_accumulation_steps == 0:
                    if not self._optimizer_in_bwd:
                        training.scale_grads(self._model, 1 / num_tokens)
                        if self._clip_grad_norm is not None:
                            grad_norm = torch.nn.utils.clip_grad_norm_(
                                self._model.parameters(),
                                max_norm=float(self._clip_grad_norm),
                            )
                        self._optimizer.step()
                        self._optimizer.zero_grad(set_to_none=True)

                    # Need to fix `lr_scheduler.step()` before `optimizer.step()` warning
                    if self._lr_scheduler is not None:
                        self._lr_scheduler.step()
                    self.global_step += 1
                    inner_step_count += 1

                    loss_to_log = running_loss.detach().item() / num_tokens
                    pbar.update(1)
                    pbar.set_description(
                        f"{curr_epoch + 1}|{self.global_step}|Loss: {loss_to_log.item():.4f}"
                    )

                    # Log per-step metrics
                    if self.global_step % self._log_every_n_steps == 0:
                        time_per_step = time.perf_counter() - t0
                        log_dict = {
                            "loss": loss_to_log,
                            # NOTE: for optim in backward, this assumes all optimizers have the same LR. This is currently
                            # true since we don't expose the ability to configure this yet.
                            "lr": get_lr(
                                (
                                    self._optimizer
                                    if not self._optimizer_in_bwd
                                    else self._optim_ckpt_wrapper
                                ),
                            ),
                            "tokens_per_second_per_gpu": num_tokens / time_per_step,
                        }
                        if self._device.type != "cpu" and self._log_peak_memory_stats:
                            log_dict.update(
                                training.get_memory_stats(device=self._device)
                            )
                        if self._clip_grad_norm is not None:
                            log_dict.update({"grad_norm": grad_norm})
                        self._metric_logger.log_dict(
                            log_dict,
                            step=self.global_step,
                        )

                    # Save checkpoint if specified by user
                    if (
                        self.global_step > 0
                        and self.global_step % self.save_every_n_steps == 0
                    ):
                        self.save_checkpoint(epoch=curr_epoch, step=self.global_step)

                    # Reset running stats for the next step
                    running_loss = 0
                    num_tokens = 0
                    t0 = time.perf_counter()

                # Stop tracking CUDA memory now that active steps are complete
                if (
                    curr_epoch == 0
                    and self.profiler_profile_memory
                    and idx
                    == self.profiler_wait_steps
                    + self.profiler_warmup_steps
                    + self.profiler_active_steps
                    and self._device.type == "cuda"
                ):
                    torch.cuda.memory._record_memory_history(enabled=None)

                # Step the profiler
                # Note we are stepping each batch, which might not include optimizer step in the trace
                # if the schedule cycle doesn't align with gradient accumulation.
                self._profiler.step()

                # Check if we should stop training for this epoch
                if (
                    inner_step_count // self._gradient_accumulation_steps
                ) == self.max_steps_per_epoch:
                    break

            self.epochs_run += 1

        # Save final checkpoint if not already saved during training
        if self.global_step % self.save_every_n_steps != 0:
            self.save_checkpoint(epoch=curr_epoch, step=self.global_step)
        self._profiler.stop()

    def cleanup(self) -> None:
        self._metric_logger.close()


@config.parse
def recipe_main(cfg: DictConfig) -> None:
    """
    Entry point for the recipe.

    Configurable parameters are read in the following order:
        - Parameters specified in config (see available configs through ``tune ls``)
        - Overwritten by arguments from the command-line
    """
    config.log_config(recipe_name="FullFinetuneRecipeSingleDevice", cfg=cfg)
    recipe = FullFinetuneRecipeSingleDevice(cfg=cfg)
    recipe.setup(cfg=cfg)
    recipe.train()
    recipe.cleanup()


if __name__ == "__main__":
    sys.exit(recipe_main())<|MERGE_RESOLUTION|>--- conflicted
+++ resolved
@@ -275,22 +275,11 @@
 
         # initialize loss
         self._loss_fn = config.instantiate(cfg.loss)
-<<<<<<< HEAD
+        if isinstance(self._loss_fn, SFTLoss):
+            self._loss_fn.set_model_output(self._model)
         if self._compile:
             training.compile_loss(self._loss_fn)
-        if self._loss_fn.__class__.__name__ == "CEWithChunkedOutputLoss":
-            # set num_output_chunks for model
-            self._model.set_num_output_chunks(self._loss_fn.num_output_chunks)
-        log.info("Loss is initialized.")
-=======
-        if isinstance(self._loss_fn, SFTLoss):
-            self._loss_fn.set_model_output(self._model)
-
-        if self._compile:
-            training.compile_loss(self._loss_fn)
-
         self._logger.info("Loss is initialized.")
->>>>>>> 33109461
 
         # sampler and dataloader depend on the tokenizer and loss_fn and should be
         # setup after both of these are initialized
@@ -561,12 +550,8 @@
             # dropping last avoids shape issues with compile + flex attention
             drop_last=True,
         )
-<<<<<<< HEAD
         if dataloader_state_dict is not None:
             dataloader.load_state_dict(dataloader_state_dict)
-=======
-
->>>>>>> 33109461
         return dataloader
 
     def save_checkpoint(self, *, epoch: int, step: int) -> None:
@@ -639,13 +624,8 @@
         self._profiler.start()
         # self.epochs_run should be non-zero when we're resuming from a checkpoint
         for curr_epoch in range(self.epochs_run, self.total_epochs):
-<<<<<<< HEAD
             inner_step_count = self.global_step % self._steps_per_epoch
             pbar = tqdm(initial=inner_step_count, total=self._steps_per_epoch)
-=======
-            pbar = tqdm(total=self._steps_per_epoch)
-            self._dataloader.sampler.set_epoch(curr_epoch)
->>>>>>> 33109461
             for idx, batch in enumerate(self._dataloader):
                 # Start tracking CUDA memory for active steps for just the first epoch
                 if (
