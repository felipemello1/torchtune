--- conflicted
+++ resolved
@@ -136,12 +136,9 @@
         epoch: int,
         adapter_config: Optional[dict[str, Any]],
         adapter_only: bool,
-<<<<<<< HEAD
         *,
         dir_prefix: str,
-=======
         single_device: bool,
->>>>>>> 3d735916
     ) -> None:
         """
         Checkpoint the training state asynchronously as a distributed checkpoint. Saving
@@ -186,7 +183,6 @@
             )
 
         dcp_saver = self._get_dcp_checkpointer()
-<<<<<<< HEAD
         if not adapter_only:
             dcp_saver.save_checkpoint(
                 ckpt_dict,
@@ -199,8 +195,6 @@
                 log.info(
                     f"Saving asynchronous checkpoint took {time.perf_counter() - cp_start:.2f} secs"
                 )
-=======
->>>>>>> 3d735916
 
         if adapter_config is not None:
             # save adapter weights first because it is faster
@@ -281,7 +275,6 @@
         model_state_dict = {}
         optim_state_dict = {}
 
-<<<<<<< HEAD
         if is_distributed_checkpointer:
             # For distributed checkpointers, use the model's state dict directly
             model_state_dict = model.state_dict()
@@ -292,24 +285,6 @@
             # For non-distributed checkpointers in multi-device setups,
             # consolidate the full model state dict on CPU for rank 0
             # to prevent GPU memory from spiking during checkpoint save
-=======
-        if is_not_distributed_checkpointer and not single_device:
-            # this logic is needed because staging an async checkpoint needs cpu
-            # which is also used here to save a sync checkpoint that causes issues when
-            # occurring concurrently. We should wait for async checkpoint to clear
-            # before saving a sync checkpoint that requires cpu gathering.
-            if self._get_dcp_checkpointer()._checkpoint_future is not None:
-                time_start_waiting = time.perf_counter()
-                self._get_dcp_checkpointer()._checkpoint_future.result()
-                if self._is_rank_zero:
-                    log.info(
-                        "Waiting for async checkpoint to finish, to save sync checkpoint ",
-                        f"took {time.perf_counter() - time_start_waiting:.2f} secs",
-                    )
-
-            # To prevent GPU memory from spiking during checkpoint save,
-            # we consolidate the full model and optim state dicts on CPU for rank 0
->>>>>>> 3d735916
             model_state_dict = training.gather_cpu_state_dict(
                 model,
                 self._is_rank_zero,
@@ -438,11 +413,7 @@
                 epoch,
                 adapter_config,
                 adapter_only,
-<<<<<<< HEAD
                 dir_prefix=dir_prefix,
-=======
-                single_device,
->>>>>>> 3d735916
             )
         else:
             self._save_checkpoint_sync(
@@ -469,11 +440,8 @@
         model: torch.nn.Module,
         optimizer: Union[torch.optim.Optimizer, OptimizerInBackwardWrapper],
         adapter_config: Optional[dict[str, Any]] = None,
-<<<<<<< HEAD
         dataloader: Optional[torchdata.stateful_dataloader.StatefulDataLoader] = None,
-=======
         single_device: bool = False,
->>>>>>> 3d735916
     ) -> dict[str, Any]:
         """
         This method is used to resume training from a distributed checkpoint state.
