--- conflicted
+++ resolved
@@ -113,17 +113,9 @@
 
     """
 
-<<<<<<< HEAD
-    def load_checkpoint(self, **kwargs) -> Dict[str, Any]: ...
-
-    def save_checkpoint(self, state_dict: Dict[str, Any], **kwargs) -> None: ...
-=======
-    def load_checkpoint(self, **kwargs) -> dict[str, Any]:
-        ...
-
-    def save_checkpoint(self, state_dict: dict[str, Any], **kwargs) -> None:
-        ...
->>>>>>> 83c8f97e
+    def load_checkpoint(self, **kwargs) -> dict[str, Any]: ...
+
+    def save_checkpoint(self, state_dict: dict[str, Any], **kwargs) -> None: ...
 
 
 class FullModelTorchTuneCheckpointer(_CheckpointerInterface):
@@ -169,11 +161,8 @@
         *,
         keep_last_n_checkpoints: Optional[int] = None,
     ) -> None:
-<<<<<<< HEAD
         self._keep_last_n_checkpoints = keep_last_n_checkpoints
 
-=======
->>>>>>> 83c8f97e
         # Fail fast if ``checkpoint_files`` is invalid
         # TODO: support loading more than one file
         if len(checkpoint_files) != 1:
@@ -1094,11 +1083,8 @@
         *,
         keep_last_n_checkpoints: Optional[int] = None,
     ) -> None:
-<<<<<<< HEAD
         self._keep_last_n_checkpoints = keep_last_n_checkpoints
 
-=======
->>>>>>> 83c8f97e
         # Fail fast if ``checkpoint_files`` is invalid
         # TODO: support loading more than one file
         if len(checkpoint_files) != 1:
