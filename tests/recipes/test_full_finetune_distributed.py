--- conflicted
+++ resolved
@@ -293,28 +293,20 @@
         # Resume training
         epoch_folder = get_largest_iter_folder(tmpdir)
         epoch_folder_minus_one = f"epoch_{int(epoch_folder.split('_')[-1]) - 1}"
-<<<<<<< HEAD
         suffix = ".safetensors" if ckpt_type == "hf" else ".bin"
         model_ckpt_fname = (
             SHARD_FNAME.format(cpt_idx="1".zfill(5), num_shards="1".zfill(5)) + suffix
         )
 
-=======
->>>>>>> 05d1931f
         cmd_2 = f"""
         tune run --nnodes 1 --nproc_per_node 2 full_finetune_distributed \
             --config {config} \
             batch_size={micro_batch_size} \
             gradient_accumulation_steps={gradient_accumulation_steps} \
             output_dir={tmpdir} \
-<<<<<<< HEAD
             checkpointer._component_={ckpt_component} \
             checkpointer.checkpoint_dir='{tmpdir}/{epoch_folder_minus_one}' \
             checkpointer.checkpoint_files=[{os.path.join(epoch_folder_minus_one, model_ckpt_fname)}]\
-=======
-            checkpointer.checkpoint_dir='{tmpdir}/{epoch_folder_minus_one}' \
-            checkpointer.checkpoint_files=[model.safetensors]\
->>>>>>> 05d1931f
             checkpointer.output_dir={tmpdir} \
             tokenizer.path='{tokenizer_path}' \
             tokenizer.prompt_template=null \
